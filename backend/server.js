--- conflicted
+++ resolved
@@ -158,22 +158,6 @@
     console.log(
       `Request validated: ${store} in ${city} with ${records.length} records`
     );
-
-<<<<<<< HEAD
-    // Use Enhanced AI Forecasting directly
-    console.log("Step 2: Generating Enhanced AI Forecast...");
-    forecastData = EnhancedAIForecastService.generateEnhancedForecast(
-      store,
-      city,
-      records
-    );
-    method = "enhanced_ai";
-=======
-    // Use Enhanced AI Forecasting with external data integration
-    console.log('Step 2: Generating Enhanced AI Forecast with external data...');
-    forecastData = await EnhancedAIForecastService.generateEnhancedForecast(store, city, records);
-    method = 'enhanced_ai_with_external_data';
->>>>>>> 6fa618ff
     validationPassed = true;
 
     // Step 3: Save forecast results
