{
  "created": "2025-09-26T10:06:52.740Z",
  "entries": [
    {
<<<<<<< HEAD
      "id": "cafe-cyber-2025-09-27-181024",
      "timestamp": "2025-09-27T10:10:24.584Z",
=======
      "id": "uploaded-data-2025-09-27-170950",
      "timestamp": "2025-09-27T09:09:50.822Z",
      "store": "Uploaded Data",
      "method": "enhanced_ai_with_external_data",
      "forecast_days": 14,
      "input_records": 56,
      "processing_time_ms": 2107,
      "validation_passed": true
    },
    {
      "id": "cafe-cyber-2025-09-27-170849",
      "timestamp": "2025-09-27T09:08:49.744Z",
      "store": "Cafe Cyber",
      "method": "enhanced_ai_with_external_data",
      "forecast_days": 14,
      "input_records": 30,
      "processing_time_ms": 1342,
      "validation_passed": true
    },
    {
      "id": "cafe-cyber-2025-09-27-170844",
      "timestamp": "2025-09-27T09:08:44.219Z",
      "store": "Cafe Cyber",
      "method": "enhanced_ai_with_external_data",
      "forecast_days": 14,
      "input_records": 30,
      "processing_time_ms": 1419,
      "validation_passed": true
    },
    {
      "id": "cafe-cyber-2025-09-27-170719",
      "timestamp": "2025-09-27T09:07:19.584Z",
      "store": "Cafe Cyber",
      "method": "enhanced_ai_with_external_data",
      "forecast_days": 14,
      "input_records": 30,
      "processing_time_ms": 1714,
      "validation_passed": true
    },
    {
      "id": "uploaded-data-2025-09-27-170154",
      "timestamp": "2025-09-27T09:01:54.143Z",
      "store": "Uploaded Data",
      "method": "enhanced_ai_with_external_data",
      "forecast_days": 14,
      "input_records": 56,
      "processing_time_ms": 1827,
      "validation_passed": true
    },
    {
      "id": "cafe-cyber-2025-09-27-165147",
      "timestamp": "2025-09-27T08:51:47.821Z",
      "store": "Cafe Cyber",
      "method": "enhanced_ai_with_external_data",
      "forecast_days": 14,
      "input_records": 30,
      "processing_time_ms": 1922,
      "validation_passed": true
    },
    {
      "id": "uploaded-data-2025-09-27-160614",
      "timestamp": "2025-09-27T08:06:14.976Z",
      "store": "Uploaded Data",
      "method": "enhanced_ai_with_external_data",
      "forecast_days": 14,
      "input_records": 56,
      "processing_time_ms": 209,
      "validation_passed": true
    },
    {
      "id": "cafe-cyber-2025-09-27-160126",
      "timestamp": "2025-09-27T08:01:26.827Z",
      "store": "Cafe Cyber",
      "method": "enhanced_ai_with_external_data",
      "forecast_days": 14,
      "input_records": 30,
      "processing_time_ms": 249,
      "validation_passed": true
    },
    {
      "id": "cafe-cyber-2025-09-27-155507",
      "timestamp": "2025-09-27T07:55:07.337Z",
      "store": "Cafe Cyber",
      "method": "enhanced_ai_with_external_data",
      "forecast_days": 14,
      "input_records": 30,
      "processing_time_ms": 73,
      "validation_passed": true
    },
    {
      "id": "uploaded-data-2025-09-27-155443",
      "timestamp": "2025-09-27T07:54:43.104Z",
      "store": "Uploaded Data",
      "method": "enhanced_ai_with_external_data",
      "forecast_days": 14,
      "input_records": 56,
      "processing_time_ms": 153,
      "validation_passed": true
    },
    {
      "id": "cafe-cyber-2025-09-27-155235",
      "timestamp": "2025-09-27T07:52:35.480Z",
      "store": "Cafe Cyber",
      "method": "enhanced_ai_with_external_data",
      "forecast_days": 14,
      "input_records": 30,
      "processing_time_ms": 460,
      "validation_passed": true
    },
    {
      "id": "tech-cafe-2025-09-27-154943",
      "timestamp": "2025-09-27T07:49:43.403Z",
      "store": "Tech Cafe",
      "method": "enhanced_ai",
      "forecast_days": 14,
      "input_records": 7,
      "processing_time_ms": 3,
      "validation_passed": true
    },
    {
      "id": "tech-cafe-2025-09-27-154912",
      "timestamp": "2025-09-27T07:49:12.110Z",
      "store": "Tech Cafe",
      "method": "enhanced_ai",
      "forecast_days": 14,
      "input_records": 7,
      "processing_time_ms": 2,
      "validation_passed": true
    },
    {
      "id": "cafe-cyber-2025-09-27-154829",
      "timestamp": "2025-09-27T07:48:29.703Z",
>>>>>>> 6fa618ff
      "store": "Cafe Cyber",
      "method": "enhanced_ai",
      "forecast_days": 14,
      "input_records": 30,
<<<<<<< HEAD
      "processing_time_ms": 19,
=======
      "processing_time_ms": 11,
      "validation_passed": true
    },
    {
      "id": "uploaded-data-2025-09-27-152534",
      "timestamp": "2025-09-27T07:25:34.024Z",
      "store": "Uploaded Data",
      "method": "enhanced_ai",
      "forecast_days": 14,
      "input_records": 56,
      "processing_time_ms": 27,
>>>>>>> 6fa618ff
      "validation_passed": true
    },
    {
      "id": "uploaded-data-2025-09-27-143843",
      "timestamp": "2025-09-27T06:38:43.968Z",
      "store": "Uploaded Data",
      "method": "enhanced_ai",
      "forecast_days": 14,
      "input_records": 56,
      "processing_time_ms": 17,
      "validation_passed": true
    },
    {
      "id": "cafe-cyber-2025-09-27-123618",
      "timestamp": "2025-09-27T04:36:18.683Z",
      "store": "Cafe Cyber",
      "method": "enhanced_ai",
      "forecast_days": 14,
      "input_records": 30,
      "processing_time_ms": 9,
      "validation_passed": true
    },
    {
      "id": "cafe-cyber-2025-09-26-010004",
      "timestamp": "2025-09-26T17:00:04.630Z",
      "store": "Cafe Cyber",
      "method": "enhanced_ai",
      "forecast_days": 14,
      "input_records": 30,
      "processing_time_ms": 6,
      "validation_passed": true
    },
    {
      "id": "cafe-cyber-2025-09-26-005954",
      "timestamp": "2025-09-26T16:59:54.434Z",
      "store": "Cafe Cyber",
      "method": "enhanced_ai",
      "forecast_days": 14,
      "input_records": 30,
      "processing_time_ms": 6,
      "validation_passed": true
    },
    {
      "id": "cafe-cyber-2025-09-26-005732",
      "timestamp": "2025-09-26T16:57:32.640Z",
      "store": "Cafe Cyber",
      "method": "enhanced_ai",
      "forecast_days": 14,
      "input_records": 30,
      "processing_time_ms": 5,
      "validation_passed": true
    },
    {
      "id": "uploaded-data-2025-09-26-005450",
      "timestamp": "2025-09-26T16:54:50.990Z",
      "store": "Uploaded Data",
      "method": "enhanced_ai",
      "forecast_days": 14,
      "input_records": 56,
      "processing_time_ms": 10,
      "validation_passed": true
    },
    {
      "id": "cafe-cyber-2025-09-26-005122",
      "timestamp": "2025-09-26T16:51:22.430Z",
      "store": "Cafe Cyber",
      "method": "enhanced_ai",
      "forecast_days": 14,
      "input_records": 30,
      "processing_time_ms": 5,
      "validation_passed": true
    },
    {
      "id": "uploaded-data-2025-09-26-005115",
      "timestamp": "2025-09-26T16:51:15.161Z",
      "store": "Uploaded Data",
      "method": "enhanced_ai",
      "forecast_days": 14,
      "input_records": 56,
      "processing_time_ms": 14,
      "validation_passed": true
    },
    {
      "id": "uploaded-data-2025-09-26-004733",
      "timestamp": "2025-09-26T16:47:33.998Z",
      "store": "Uploaded Data",
      "method": "enhanced_ai_fallback",
      "forecast_days": 7,
      "input_records": 56,
      "processing_time_ms": 3431,
      "validation_passed": true
    },
    {
      "id": "uploaded-data-2025-09-26-004247",
      "timestamp": "2025-09-26T16:42:47.497Z",
      "store": "Uploaded Data",
      "method": "enhanced_ai_fallback",
      "forecast_days": 7,
      "input_records": 56,
      "processing_time_ms": 2343,
      "validation_passed": true
    },
    {
      "id": "cafe-cyber-2025-09-26-004217",
      "timestamp": "2025-09-26T16:42:17.739Z",
      "store": "Cafe Cyber",
      "method": "enhanced_ai_fallback",
      "forecast_days": 7,
      "input_records": 30,
      "processing_time_ms": 2677,
      "validation_passed": true
    },
    {
      "id": "cafe-cyber-2025-09-26-003550",
      "timestamp": "2025-09-26T16:35:50.153Z",
      "store": "Cafe Cyber",
      "method": "fallback_unified",
      "forecast_days": 7,
      "input_records": 30,
      "processing_time_ms": 2354,
      "validation_passed": true
    },
    {
      "id": "cafe-cyber-2025-09-26-003237",
      "timestamp": "2025-09-26T16:32:37.946Z",
      "store": "Cafe Cyber",
      "method": "fallback_unified",
      "forecast_days": 7,
      "input_records": 30,
      "processing_time_ms": 2373,
      "validation_passed": true
    },
    {
      "id": "uploaded-data-2025-09-26-003232",
      "timestamp": "2025-09-26T16:32:32.773Z",
      "store": "Uploaded Data",
      "method": "fallback_unified",
      "forecast_days": 7,
      "input_records": 56,
      "processing_time_ms": 2195,
      "validation_passed": true
    },
    {
      "id": "cafe-cyber-2025-09-26-003225",
      "timestamp": "2025-09-26T16:32:25.695Z",
      "store": "Cafe Cyber",
      "method": "fallback_unified",
      "forecast_days": 7,
      "input_records": 30,
      "processing_time_ms": 2349,
      "validation_passed": true
    },
    {
      "id": "uploaded-data-2025-09-26-003006",
      "timestamp": "2025-09-26T16:30:06.707Z",
      "store": "Uploaded Data",
      "method": "fallback_unified",
      "forecast_days": 7,
      "input_records": 56,
      "processing_time_ms": 2464,
      "validation_passed": true
    },
    {
      "id": "cafe-cyber-2025-09-26-002540",
      "timestamp": "2025-09-26T16:25:40.519Z",
      "store": "Cafe Cyber",
      "method": "fallback_unified",
      "forecast_days": 7,
      "input_records": 30,
      "processing_time_ms": 2524,
      "validation_passed": true
    },
    {
      "id": "cafe-cyber-2025-09-26-001931",
      "timestamp": "2025-09-26T16:19:31.023Z",
      "store": "Cafe Cyber",
      "method": "fallback_unified",
      "forecast_days": 7,
      "input_records": 30,
      "processing_time_ms": 2120,
      "validation_passed": true
    },
    {
      "id": "uploaded-data-2025-09-26-001908",
      "timestamp": "2025-09-26T16:19:08.973Z",
      "store": "Uploaded Data",
      "method": "fallback_unified",
      "forecast_days": 7,
      "input_records": 56,
      "processing_time_ms": 2985,
      "validation_passed": true
    },
    {
      "id": "uploaded-data-2025-09-26-233952",
      "timestamp": "2025-09-26T15:39:52.546Z",
      "store": "Uploaded Data",
      "method": "enhanced_ai_statistical",
      "forecast_days": 14,
      "input_records": 56,
      "processing_time_ms": 2699,
      "validation_passed": true
    },
    {
      "id": "tech-hub-espresso-2025-09-26-233518",
      "timestamp": "2025-09-26T15:35:18.235Z",
      "store": "Tech Hub Espresso",
      "method": "enhanced_ai_statistical",
      "forecast_days": 14,
      "input_records": 7,
      "processing_time_ms": 2543,
      "validation_passed": true
    },
    {
      "id": "cyberjaya-morning-brew-2025-09-26-233458",
      "timestamp": "2025-09-26T15:34:58.989Z",
      "store": "Cyberjaya Morning Brew",
      "method": "enhanced_ai_statistical",
      "forecast_days": 14,
      "input_records": 7,
      "processing_time_ms": 2269,
      "validation_passed": true
    },
    {
      "id": "cyberjaya-tech-cafe-2025-09-26-233438",
      "timestamp": "2025-09-26T15:34:38.287Z",
      "store": "Cyberjaya Tech Cafe",
      "method": "enhanced_ai_statistical",
      "forecast_days": 14,
      "input_records": 7,
      "processing_time_ms": 2608,
      "validation_passed": true
    },
    {
      "id": "cyberjaya-tech-hub-2025-09-26-233352",
      "timestamp": "2025-09-26T15:33:52.113Z",
      "store": "Cyberjaya Tech Hub",
      "method": "enhanced_ai_statistical",
      "forecast_days": 14,
      "input_records": 7,
      "processing_time_ms": 2528,
      "validation_passed": true
    },
    {
      "id": "cafe-cyber-2025-09-26-233340",
      "timestamp": "2025-09-26T15:33:40.856Z",
      "store": "Cafe Cyber",
      "method": "enhanced_ai_statistical",
      "forecast_days": 14,
      "input_records": 30,
      "processing_time_ms": 3682,
      "validation_passed": true
    },
    {
      "id": "test-cafe-2025-09-26-232618",
      "timestamp": "2025-09-26T15:26:18.041Z",
      "store": "Test Cafe",
      "method": "statistical_fallback",
      "forecast_days": 14,
      "input_records": 8,
      "processing_time_ms": 2789,
      "validation_passed": false
    },
    {
      "id": "cafe-cyber-2025-09-26-232212",
      "timestamp": "2025-09-26T15:22:12.859Z",
      "store": "Cafe Cyber",
      "method": "statistical_fallback",
      "forecast_days": 14,
      "input_records": 30,
      "processing_time_ms": 3651,
      "validation_passed": false
    },
    {
      "id": "cafe-cyber-2025-09-26-211727",
      "timestamp": "2025-09-26T13:17:27.554Z",
      "store": "Cafe Cyber",
      "method": "statistical_fallback",
      "forecast_days": 14,
      "input_records": 30,
      "processing_time_ms": 2230,
      "validation_passed": false
    },
    {
      "id": "uploaded-data-2025-09-26-211719",
      "timestamp": "2025-09-26T13:17:19.585Z",
      "store": "Uploaded Data",
      "method": "statistical_fallback",
      "forecast_days": 14,
      "input_records": 56,
      "processing_time_ms": 2300,
      "validation_passed": false
    },
    {
      "id": "uploaded-data-2025-09-26-211712",
      "timestamp": "2025-09-26T13:17:12.248Z",
      "store": "Uploaded Data",
      "method": "statistical_fallback",
      "forecast_days": 14,
      "input_records": 56,
      "processing_time_ms": 2120,
      "validation_passed": false
    },
    {
      "id": "uploaded-data-2025-09-26-211658",
      "timestamp": "2025-09-26T13:16:58.659Z",
      "store": "Uploaded Data",
      "method": "statistical_fallback",
      "forecast_days": 14,
      "input_records": 56,
      "processing_time_ms": 2401,
      "validation_passed": false
    },
    {
      "id": "uploaded-data-2025-09-26-211651",
      "timestamp": "2025-09-26T13:16:51.508Z",
      "store": "Uploaded Data",
      "method": "statistical_fallback",
      "forecast_days": 14,
      "input_records": 56,
      "processing_time_ms": 2309,
      "validation_passed": false
    },
    {
      "id": "cafe-cyber-2025-09-26-211500",
      "timestamp": "2025-09-26T13:15:00.333Z",
      "store": "Cafe Cyber",
      "method": "statistical_fallback",
      "forecast_days": 14,
      "input_records": 30,
      "processing_time_ms": 2340,
      "validation_passed": false
    },
    {
      "id": "cafe-cyber-2025-09-26-210343",
      "timestamp": "2025-09-26T13:03:43.713Z",
      "store": "Cafe Cyber",
      "method": "statistical_fallback",
      "forecast_days": 14,
      "input_records": 30,
      "processing_time_ms": 2466,
      "validation_passed": false
    },
    {
      "id": "uploaded-data-2025-09-26-204036",
      "timestamp": "2025-09-26T12:40:36.812Z",
      "store": "Uploaded Data",
      "method": "statistical_fallback",
      "forecast_days": 14,
      "input_records": 56,
      "processing_time_ms": 2628,
      "validation_passed": false
    },
    {
      "id": "cafe-cyber-2025-09-26-203645",
      "timestamp": "2025-09-26T12:36:45.631Z",
      "store": "Cafe Cyber",
      "method": "statistical_fallback",
      "forecast_days": 14,
      "input_records": 30,
      "processing_time_ms": 2364,
      "validation_passed": false
    },
    {
      "id": "cafe-cyber-2025-09-26-203134",
      "timestamp": "2025-09-26T12:31:34.475Z",
      "store": "Cafe Cyber",
      "method": "statistical_fallback",
      "forecast_days": 14,
      "input_records": 30,
      "processing_time_ms": 3857,
      "validation_passed": false
    },
    {
      "id": "cafe-cyber-2025-09-26-202229",
      "timestamp": "2025-09-26T12:22:29.582Z",
      "store": "Cafe Cyber",
      "method": "statistical_fallback",
      "forecast_days": 14,
      "input_records": 30,
      "processing_time_ms": 2832,
      "validation_passed": false
    },
    {
      "id": "cafe-cyber-2025-09-26-202157",
      "timestamp": "2025-09-26T12:21:57.643Z",
      "store": "Cafe Cyber",
      "method": "statistical_fallback",
      "forecast_days": 14,
      "input_records": 30,
      "processing_time_ms": 2524,
      "validation_passed": false
    },
    {
      "id": "cafe-cyber-2025-09-26-200347",
      "timestamp": "2025-09-26T12:03:47.749Z",
      "store": "Cafe Cyber",
      "method": "statistical_fallback",
      "forecast_days": 14,
      "input_records": 30,
      "processing_time_ms": 2178,
      "validation_passed": false
    },
    {
      "id": "cafe-cyber-2025-09-26-200309",
      "timestamp": "2025-09-26T12:03:09.425Z",
      "store": "Cafe Cyber",
      "method": "statistical_fallback",
      "forecast_days": 14,
      "input_records": 30,
      "processing_time_ms": 1989,
      "validation_passed": false
    },
    {
      "id": "cafe-cyber-2025-09-26-200304",
      "timestamp": "2025-09-26T12:03:04.489Z",
      "store": "Cafe Cyber",
      "method": "statistical_fallback",
      "forecast_days": 14,
      "input_records": 30,
      "processing_time_ms": 2184,
      "validation_passed": false
    },
    {
      "id": "uploaded-data-2025-09-26-195951",
      "timestamp": "2025-09-26T11:59:51.377Z",
      "store": "Uploaded Data",
      "method": "statistical_fallback",
      "forecast_days": 14,
      "input_records": 56,
      "processing_time_ms": 2238,
      "validation_passed": false
    },
    {
      "id": "cafe-cyber-2025-09-26-195938",
      "timestamp": "2025-09-26T11:59:38.404Z",
      "store": "Cafe Cyber",
      "method": "statistical_fallback",
      "forecast_days": 14,
      "input_records": 30,
      "processing_time_ms": 2460,
      "validation_passed": false
    },
    {
      "id": "cafe-cyber-2025-09-26-195616",
      "timestamp": "2025-09-26T11:56:16.168Z",
      "store": "Cafe Cyber",
      "method": "statistical_fallback",
      "forecast_days": 14,
      "input_records": 30,
      "processing_time_ms": 2652,
      "validation_passed": false
    },
    {
      "id": "cafe-cyber-2025-09-26-195522",
      "timestamp": "2025-09-26T11:55:22.644Z",
      "store": "Cafe Cyber",
      "method": "statistical_fallback",
      "forecast_days": 14,
      "input_records": 30,
      "processing_time_ms": 2359,
      "validation_passed": false
    },
    {
      "id": "cafe-cyber-2025-09-26-195510",
      "timestamp": "2025-09-26T11:55:10.212Z",
      "store": "Cafe Cyber",
      "method": "statistical_fallback",
      "forecast_days": 14,
      "input_records": 30,
      "processing_time_ms": 3326,
      "validation_passed": false
    },
    {
      "id": "cafe-cyber-2025-09-26-195501",
      "timestamp": "2025-09-26T11:55:01.023Z",
      "store": "Cafe Cyber",
      "method": "statistical_fallback",
      "forecast_days": 14,
      "input_records": 30,
      "processing_time_ms": 3352,
      "validation_passed": false
    },
    {
      "id": "cafe-cyber-2025-09-26-195426",
      "timestamp": "2025-09-26T11:54:26.562Z",
      "store": "Cafe Cyber",
      "method": "statistical_fallback",
      "forecast_days": 14,
      "input_records": 30,
      "processing_time_ms": 3228,
      "validation_passed": false
    },
    {
      "id": "cafe-cyber-2025-09-26-195045",
      "timestamp": "2025-09-26T11:50:45.496Z",
      "store": "Cafe Cyber",
      "method": "statistical_fallback",
      "forecast_days": 14,
      "input_records": 30,
      "processing_time_ms": 3274,
      "validation_passed": false
    },
    {
      "id": "cafe-cyber-2025-09-26-194826",
      "timestamp": "2025-09-26T11:48:26.069Z",
      "store": "Cafe Cyber",
      "method": "statistical_fallback",
      "forecast_days": 14,
      "input_records": 30,
      "processing_time_ms": 3139,
      "validation_passed": false
    },
    {
      "id": "cafe-cyber-2025-09-26-194539",
      "timestamp": "2025-09-26T11:45:39.717Z",
      "store": "Cafe Cyber",
      "method": "statistical_fallback",
      "forecast_days": 14,
      "input_records": 30,
      "processing_time_ms": 2262,
      "validation_passed": false
    },
    {
      "id": "uploaded-data-2025-09-26-194037",
      "timestamp": "2025-09-26T11:40:37.804Z",
      "store": "Uploaded Data",
      "method": "statistical_fallback",
      "forecast_days": 14,
      "input_records": 56,
      "processing_time_ms": 3683,
      "validation_passed": false
    },
    {
      "id": "uploaded-data-2025-09-26-194011",
      "timestamp": "2025-09-26T11:40:11.831Z",
      "store": "Uploaded Data",
      "method": "statistical_fallback",
      "forecast_days": 14,
      "input_records": 56,
      "processing_time_ms": 2861,
      "validation_passed": false
    },
    {
      "id": "cafe-cyber-2025-09-26-192310",
      "timestamp": "2025-09-26T11:23:10.870Z",
      "store": "Cafe Cyber",
      "method": "statistical_fallback",
      "forecast_days": 14,
      "input_records": 30,
      "processing_time_ms": 2450,
      "validation_passed": false
    },
    {
      "id": "cafe-cyber-2025-09-26-191658",
      "timestamp": "2025-09-26T11:16:58.832Z",
      "store": "Cafe Cyber",
      "method": "statistical_fallback",
      "forecast_days": 14,
      "input_records": 30,
      "processing_time_ms": 3136,
      "validation_passed": false
    },
    {
      "id": "cafe-cyber-2025-09-26-183342",
      "timestamp": "2025-09-26T10:33:42.524Z",
      "store": "Cafe Cyber",
      "method": "statistical_fallback",
      "forecast_days": 14,
      "input_records": 30,
      "processing_time_ms": 3944,
      "validation_passed": false
    },
    {
      "id": "cafe-cyber-2025-09-26-181955",
      "timestamp": "2025-09-26T10:19:55.212Z",
      "store": "Cafe Cyber",
      "method": "statistical_fallback",
      "forecast_days": 14,
      "input_records": 30,
      "processing_time_ms": 5,
      "validation_passed": true
    },
    {
      "id": "cafe-cyber-2025-09-26-181934",
      "timestamp": "2025-09-26T10:19:34.003Z",
      "store": "Cafe Cyber",
      "method": "statistical_fallback",
      "forecast_days": 14,
      "input_records": 30,
      "processing_time_ms": 129,
      "validation_passed": true
    }
  ]
}<|MERGE_RESOLUTION|>--- conflicted
+++ resolved
@@ -2,162 +2,10 @@
   "created": "2025-09-26T10:06:52.740Z",
   "entries": [
     {
-<<<<<<< HEAD
-      "id": "cafe-cyber-2025-09-27-181024",
-      "timestamp": "2025-09-27T10:10:24.584Z",
-=======
-      "id": "uploaded-data-2025-09-27-170950",
-      "timestamp": "2025-09-27T09:09:50.822Z",
-      "store": "Uploaded Data",
-      "method": "enhanced_ai_with_external_data",
-      "forecast_days": 14,
-      "input_records": 56,
-      "processing_time_ms": 2107,
-      "validation_passed": true
-    },
-    {
-      "id": "cafe-cyber-2025-09-27-170849",
-      "timestamp": "2025-09-27T09:08:49.744Z",
-      "store": "Cafe Cyber",
-      "method": "enhanced_ai_with_external_data",
-      "forecast_days": 14,
-      "input_records": 30,
-      "processing_time_ms": 1342,
-      "validation_passed": true
-    },
-    {
-      "id": "cafe-cyber-2025-09-27-170844",
-      "timestamp": "2025-09-27T09:08:44.219Z",
-      "store": "Cafe Cyber",
-      "method": "enhanced_ai_with_external_data",
-      "forecast_days": 14,
-      "input_records": 30,
-      "processing_time_ms": 1419,
-      "validation_passed": true
-    },
-    {
-      "id": "cafe-cyber-2025-09-27-170719",
-      "timestamp": "2025-09-27T09:07:19.584Z",
-      "store": "Cafe Cyber",
-      "method": "enhanced_ai_with_external_data",
-      "forecast_days": 14,
-      "input_records": 30,
-      "processing_time_ms": 1714,
-      "validation_passed": true
-    },
-    {
-      "id": "uploaded-data-2025-09-27-170154",
-      "timestamp": "2025-09-27T09:01:54.143Z",
-      "store": "Uploaded Data",
-      "method": "enhanced_ai_with_external_data",
-      "forecast_days": 14,
-      "input_records": 56,
-      "processing_time_ms": 1827,
-      "validation_passed": true
-    },
-    {
-      "id": "cafe-cyber-2025-09-27-165147",
-      "timestamp": "2025-09-27T08:51:47.821Z",
-      "store": "Cafe Cyber",
-      "method": "enhanced_ai_with_external_data",
-      "forecast_days": 14,
-      "input_records": 30,
-      "processing_time_ms": 1922,
-      "validation_passed": true
-    },
-    {
-      "id": "uploaded-data-2025-09-27-160614",
-      "timestamp": "2025-09-27T08:06:14.976Z",
-      "store": "Uploaded Data",
-      "method": "enhanced_ai_with_external_data",
-      "forecast_days": 14,
-      "input_records": 56,
-      "processing_time_ms": 209,
-      "validation_passed": true
-    },
-    {
-      "id": "cafe-cyber-2025-09-27-160126",
-      "timestamp": "2025-09-27T08:01:26.827Z",
-      "store": "Cafe Cyber",
-      "method": "enhanced_ai_with_external_data",
-      "forecast_days": 14,
-      "input_records": 30,
-      "processing_time_ms": 249,
-      "validation_passed": true
-    },
-    {
-      "id": "cafe-cyber-2025-09-27-155507",
-      "timestamp": "2025-09-27T07:55:07.337Z",
-      "store": "Cafe Cyber",
-      "method": "enhanced_ai_with_external_data",
-      "forecast_days": 14,
-      "input_records": 30,
-      "processing_time_ms": 73,
-      "validation_passed": true
-    },
-    {
-      "id": "uploaded-data-2025-09-27-155443",
-      "timestamp": "2025-09-27T07:54:43.104Z",
-      "store": "Uploaded Data",
-      "method": "enhanced_ai_with_external_data",
-      "forecast_days": 14,
-      "input_records": 56,
-      "processing_time_ms": 153,
-      "validation_passed": true
-    },
-    {
-      "id": "cafe-cyber-2025-09-27-155235",
-      "timestamp": "2025-09-27T07:52:35.480Z",
-      "store": "Cafe Cyber",
-      "method": "enhanced_ai_with_external_data",
-      "forecast_days": 14,
-      "input_records": 30,
-      "processing_time_ms": 460,
-      "validation_passed": true
-    },
-    {
-      "id": "tech-cafe-2025-09-27-154943",
-      "timestamp": "2025-09-27T07:49:43.403Z",
-      "store": "Tech Cafe",
-      "method": "enhanced_ai",
-      "forecast_days": 14,
-      "input_records": 7,
-      "processing_time_ms": 3,
-      "validation_passed": true
-    },
-    {
-      "id": "tech-cafe-2025-09-27-154912",
-      "timestamp": "2025-09-27T07:49:12.110Z",
-      "store": "Tech Cafe",
-      "method": "enhanced_ai",
-      "forecast_days": 14,
-      "input_records": 7,
-      "processing_time_ms": 2,
-      "validation_passed": true
-    },
-    {
-      "id": "cafe-cyber-2025-09-27-154829",
-      "timestamp": "2025-09-27T07:48:29.703Z",
->>>>>>> 6fa618ff
-      "store": "Cafe Cyber",
-      "method": "enhanced_ai",
-      "forecast_days": 14,
-      "input_records": 30,
-<<<<<<< HEAD
-      "processing_time_ms": 19,
-=======
-      "processing_time_ms": 11,
-      "validation_passed": true
-    },
-    {
-      "id": "uploaded-data-2025-09-27-152534",
-      "timestamp": "2025-09-27T07:25:34.024Z",
-      "store": "Uploaded Data",
-      "method": "enhanced_ai",
-      "forecast_days": 14,
-      "input_records": 56,
-      "processing_time_ms": 27,
->>>>>>> 6fa618ff
+      "store": "Cafe Cyber",
+      "method": "enhanced_ai",
+      "forecast_days": 14,
+      "input_records": 30,
       "validation_passed": true
     },
     {
